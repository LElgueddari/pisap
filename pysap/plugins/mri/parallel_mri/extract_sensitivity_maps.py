--- conflicted
+++ resolved
@@ -48,10 +48,9 @@
         raise NotImplementedError
     else:
         samples_thresholded = np.copy(samples)
-<<<<<<< HEAD
-        samples_thresholded *= (samples_locations[:, 0] <= thr[0])
-        samples_thresholded *= (samples_locations[:, 1] <= thr[1])
-    return samples_thresholded
+        for l in range(len(samples.shape[1])):
+            samples_thresholded *= (samples_locations[:, l] <= thr)
+        return samples_thresholded
 
 
 def extract_k_space_center_and_locations(data_values, samples_locations,
@@ -94,23 +93,14 @@
 
 def gridding_2d(points, values, img_shape, method='linear', point_min=None,
                 point_max=None):
-=======
-        for l in range(len(samples.shape[1])):
-            samples_thresholded *= (samples_locations[:, l] <= thr)
-    return samples_thresholded
-
-
-def gridding_nd(points, values, img_shape, method='linear'):
->>>>>>> 535b3f07
     """
     Interpolate non-Cartesian data into a cartesian grid
-
     Parameters
     ----------
     points: np.ndarray
-        The nD k_space locations of size [M, 3]
+        The 2D k_space locations of size [M, 2]
     values: np.ndarray
-        An nD image
+        An image of size [N_x, N_y]
     img_shape: tuple
         The final output ndarray
     method: {'linear', 'nearest', 'cubic'}, optional
@@ -125,9 +115,8 @@
     Returns
     -------
     np.ndarray
-        The gridded solution of shape img_shape
+        The gridded solution of shape [N_x, N_y]
     """
-<<<<<<< HEAD
     if point_min is None:
         point_min = np.min(points)
     if point_max is None:
@@ -141,17 +130,11 @@
                      img_shape[1],
                      endpoint=False)
     grid_x, grid_y = np.meshgrid(xi, yi)
-=======
-    X = [np.linespace(np.min(points), np.max(points), img_shape[l],
-                      endpoint=False) for l in range(points.shape[1])]
-    grid = np.meshgrid(*X)
->>>>>>> 535b3f07
     return griddata(points,
                     values,
-                    grid,
+                    (grid_x, grid_y),
                     method=method,
                     fill_value=0)
-
 
 def get_Smaps(k_space, img_shape, samples=None, mode='Gridding',
               min_samples=None, max_samples=None, method='linear'):
@@ -178,33 +161,21 @@
     if samples is None:
         mode = 'FFT'
 
-<<<<<<< HEAD
     L, M = k_space.shape
     Smaps_shape = (L, img_shape[0], img_shape[1])
     Smaps = np.zeros(Smaps_shape).astype('complex128')
-=======
-    M, L = k_space.shape
-    k_space = [k_space[:, l] for l in range(L)]
->>>>>>> 535b3f07
     if mode == 'FFT':
         if not M == img_shape[0]*img_shape[1]:
             raise ValueError(['The number of samples in the k-space must be',
                               'equal to the (image size, the number of coils)'
                               ])
-<<<<<<< HEAD
         k_space = k_space.reshape(Smaps_shape)
         for l in range(Smaps_shape[2]):
             Smaps[l] = pfft.ifftshift(pfft.ifft2(pfft.fftshift(k_space[l])))
-=======
-        Smaps = [pfft.fftshift(pfft.ifft2(pfft.ifftshift(
-                    k_coil.reshape(img_shape))))
-                 for k_coil in k_space]
->>>>>>> 535b3f07
     elif mode == 'NFFT':
         fourier_op = NFFT2(samples=samples, shape=img_shape)
         Smaps = np.asarray([fourier_op.adj_op(k_space[l]) for l in range(L)])
     else:
-<<<<<<< HEAD
         xi = np.asarray(range(img_shape[0]))
         yi = np.asarray(range(img_shape[1]))
         gridx, gridy = np.meshgrid(xi, yi)
@@ -221,13 +192,4 @@
     SOS = np.sqrt(np.sum(np.abs(Smaps)**2, axis=0))
     for r in range(L):
         Smaps[r] /= SOS
-=======
-        Smaps = [pfft.fftshift(pfft.ifftn(pfft.ifftshift(gridding_nd(
-            samples,
-            k_coil,
-            img_shape)))) for k_coil in k_space]
-    SOS = np.sqrt(np.sum(np.abs(Smaps)**2, axis=0))
-    Smaps = [Smaps_l / SOS for Smaps_l in Smaps]
-    Smaps = np.asarray(Smaps)
->>>>>>> 535b3f07
     return Smaps, SOS