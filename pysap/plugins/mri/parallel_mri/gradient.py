--- conflicted
+++ resolved
@@ -65,11 +65,6 @@
         result: np.ndarray
             the operation result (the recovered kspace).
         """
-<<<<<<< HEAD
-        y = np.asarray([self.fourier_op.op(x * self.S[l]) for l in
-                        range(self.S.shape[0])])
-        return y
-=======
         if self.p_MRI:
             kspace = [self.fourier_op.op(self.smaps[channel] * x) for
                       channel in range(self.smaps.shape[0])]
@@ -77,7 +72,6 @@
 
         else:
             return self.fourier_op.op(x)
->>>>>>> 535b3f07
 
     def _analy_rsns_op_method(self, x):
         """ MtX operation.
@@ -95,16 +89,6 @@
         result: np.ndarray
             the operation result.
         """
-<<<<<<< HEAD
-        y = np.asarray([self.fourier_op.adj_op(x[l]) *
-                        np.conj(self.S[l]) for l in
-                        range(self.S.shape[0])])
-        return np.sum(y, axis=0)
-
-
-class Gradient_pMRI_synthesis(GradBasic, PowerMethod):
-    """ Gradient synthesis class.
-=======
         if self.p_MRI:
             y = [np.conj(self.smaps[channel]) * self.fourier_op.adj_op(
                  x[channel]) for channel in range(self.smaps.shape[0])]
@@ -116,8 +100,7 @@
 
 
 class Gradient_pMRI_synthesis(GradBasic, PowerMethod):
-    """ Gradient nD synthesis class.
->>>>>>> 535b3f07
+    """ Gradient synthesis class.
 
     This class defines the grad operators for |M*F*invL*alpha - data|**2.
 
@@ -168,20 +151,12 @@
         result: np.ndarray
             the operation result (the recovered kspace).
         """
-<<<<<<< HEAD
-
-        rsl = []
-        img = self.linear_op.adj_op(x)
-        rsl = np.asarray([self.fourier_op.op(self.S[l] * img) for l in
-                          range(self.S.shape[0])])
-=======
         img = self.linear_op.adj_op(x)
         if self.p_MRI:
             rsl = np.asarray([self.fourier_op.op(self.smaps[l] * img) for l
                               in range(self.smaps.shape[0])])
         else:
             rsl = self.fourier_op.op(img)
->>>>>>> 535b3f07
         return rsl
 
     def _synth_trans_op_method(self, x):
@@ -202,12 +177,6 @@
         """
 
         rsl = np.zeros(self.linear_op_coeffs_shape).astype('complex128')
-<<<<<<< HEAD
-        for l in range(self.S.shape[0]):
-            tmp = self.fourier_op.adj_op(x[l])
-            rsl += self.linear_op.op(tmp *
-                                     np.conj(self.S[l]))
-=======
         if self.p_MRI:
             tmp = [self.fourier_op.adj_op(x[l]) for l in
                    range(self.smaps.shape[0])]
@@ -215,16 +184,11 @@
                           for l in range(self.smaps.shape[0])], axis=0)
         else:
             rsl = self.linear_op.op(self.fourier_op.adj_op(x))
->>>>>>> 535b3f07
         return rsl
 
 
 class Gradient_pMRI(Gradient_pMRI_analysis, Gradient_pMRI_synthesis):
-<<<<<<< HEAD
-    """ Gradient for 2D parallel imaging reconstruction.
-=======
     """ Gradient for parallel imaging reconstruction.
->>>>>>> 535b3f07
 
     This class defines the datafidelity terms methods that will be defined by
     derived gradient classes:
@@ -234,14 +198,9 @@
     * (1/2) * sum(||Ft Sl x - yl||^2_2,l)
     * (1/2) * sum(||Ft Sl L* alpha - yl||^2_2,l)
     """
-<<<<<<< HEAD
-    def __init__(self, data, fourier_op, S, linear_op=None, check_lips=False):
-        """ Initilize the 'Gradient_pMRI' class.
-=======
     def __init__(self, data, fourier_op, S=None, linear_op=None,
                  check_lips=False):
-        """ Initilize the 'Grad2D_pMRI' class.
->>>>>>> 535b3f07
+        """ Initilize the 'Gradient_pMRI' class.
 
         Parameters
         ----------
@@ -250,18 +209,13 @@
         fourier_op: instance
             a Fourier operator instance derived from the FourierBase' class.
         S: np.ndarray
-            The sensitivity matrix shape [L, N1, N2, N3]
+            The sensitivity matrix shape [L, img_shape]
+            for 2D images:[L, N1, N2]; for 3D images: [L, N1, N2, N3]
         linear_op: instance
             a Linear operator instance.
         check_lips: boolean
             Check if the calculated Lipschitz constant satisfies the constaints
         """
-<<<<<<< HEAD
-        if S.shape[1:] != fourier_op.shape:
-            raise ValueError('Matrix dimension not aligned')
-
-=======
->>>>>>> 535b3f07
         if linear_op is None:
             Gradient_pMRI_analysis.__init__(self, data, fourier_op, S)
             if check_lips:
