--- conflicted
+++ resolved
@@ -501,20 +501,10 @@
             reshaped_data = np.zeros(data.shape, dtype=data.dtype)
             start = 0
             n_channel = data.shape[0]
-<<<<<<< HEAD
-            for band_shape_idx, weights in zip(self.band_shape, self.weights):
-                n_coeffs = np.prod(band_shape_idx)
-                stop = start + n_coeffs
-                reshaped_data = np.reshape(
-                    data[:, start: stop], (n_channel*n_coeffs))
-                output[:, start: stop] = np.reshape(self._prox_owl(
-                    reshaped_data,
-                    weights * extra_factor), (n_channel, n_coeffs))
-=======
+
             for band_shape_idx, band_data in zip(self.band_shape, output):
                 stop = start + np.prod(band_shape_idx)
                 reshaped_data[:, start : stop] = np.reshape(band_data, (n_channel, np.prod(band_shape_idx)))
->>>>>>> 22ff5408
                 start = stop
             output = np.asarray(reshaped_data).T
         elif self.mode is 'coeff_based':
