--- conflicted
+++ resolved
@@ -18,12 +18,9 @@
 from pysap.plugins.mri.reconstruct_3D.fourier import FFT3, NFFT3
 from pysap.plugins.mri.reconstruct.utils import convert_mask_to_locations
 from pysap.plugins.mri.reconstruct.utils import convert_locations_to_mask
-<<<<<<< HEAD
 from pysap.plugins.mri.reconstruct.utils import normalize_frequency_locations
-=======
 from pysap.plugins.mri.reconstruct_3D.utils import convert_mask_to_locations_3D
-# from pysap.plugins.mri.parallel_mri.utils import convert_locations_to_mask_3D
->>>>>>> 535b3f07
+from pysap.plugins.mri.reconstruct_3D.utils import convert_locations_to_mask_3D
 
 
 class TestAdjointOperatorFourierTransform(unittest.TestCase):
@@ -42,7 +39,6 @@
         for _ in range(10):
             samples = numpy.random.randn(128*128, 2)
             normalized_samples = normalize_frequency_locations(samples)
-            print(normalized_samples.min(), normalized_samples.max())
             self.assertFalse((normalized_samples.all() < 0.5 and
                              normalized_samples.all() >= -0.5))
         print(" Test normalization function")
@@ -63,6 +59,24 @@
                 numpy.allclose(mask, recovered_mask)))
             print("      mismatch = ", mismatch)
         print(" Test convert mask to samples and it's adjoint passes")
+
+    def test_sampling_converters_3D(self):
+        """Test the adjoint operator for the 3D non-Cartesian Fourier transform
+        """
+        for i in range(self.max_iter):
+            print("Process test convert mask to samples in 3D test '{0}'...", i)
+            Nx = numpy.random.randint(8, 512)
+            Ny = numpy.random.randint(8, 512)
+            Nz = numpy.random.randint(8, 512)
+            mask = numpy.random.randint(2, size=(Nx, Ny, Nz))
+            samples = convert_mask_to_locations_3D(mask)
+            recovered_mask = convert_locations_to_mask_3D(samples,
+                                                          (Nx, Ny, Nz))
+            self.assertEqual(mask.all(), recovered_mask.all())
+            mismatch = 0. + (numpy.mean(
+                numpy.allclose(mask, recovered_mask)))
+            print("      mismatch = ", mismatch)
+        print(" Test convert mask to samples and it's adjoint passes in 3D")
 
     def test_FFT2(self):
         """Test the adjoint operator for the 2D Cartesian Fourier transform
@@ -89,26 +103,27 @@
     def test_NFFT2(self):
         """Test the adjoint operator for the 2D non-Cartesian Fourier transform
         """
-        warnings.warn('No test will be made for the NFFT package')
-        # for i in range(self.max_iter):
-        #     _mask = numpy.random.randint(2, size=(self.N, self.N))
-        #     _samples = convert_mask_to_locations(_mask)
-        #     print("Process NFFT2 test '{0}'...", i)
-        #     fourier_op_dir = NFFT2(samples=_samples, shape=(self.N, self.N))
-        #     fourier_op_adj = NFFT2(samples=_samples, shape=(self.N, self.N))
-        #     Img = numpy.random.randn(self.N, self.N) \
-        #           + 1j * numpy.random.randn(self.N, self.N)
-        #     f = numpy.random.randn(_samples.shape[0], 1) + \
-        #         1j * numpy.random.randn(_samples.shape[0], 1)
-        #     f_p = fourier_op_dir.op(Img)
-        #     I_p = fourier_op_adj.adj_op(f)
-        #     x_d = numpy.dot(Img.flatten(), numpy.conj(I_p).flatten())
-        #     x_ad = numpy.dot(f_p.flatten(), numpy.conj(f).flatten())
-        #     mismatch = (1. - numpy.mean(
-        #         numpy.isclose(x_d, x_ad,
-        #                       rtol=1e-3)))
-        #     print("      mismatch = ", mismatch)
-        # print(" NFFT2 adjoint test passes")
+        # warnings.warn('No test will be made for the NFFT package')
+        for i in range(self.max_iter):
+            _mask = numpy.random.randint(2, size=(self.N, self.N))
+            _samples = convert_mask_to_locations(_mask)
+            print("Process NFFT2 test '{0}'...", i)
+            fourier_op_dir = NFFT2(samples=_samples, shape=(self.N, self.N))
+            fourier_op_adj = NFFT2(samples=_samples, shape=(self.N, self.N))
+            Img = numpy.random.randn(self.N, self.N) \
+                  + 1j * numpy.random.randn(self.N, self.N)
+            f = numpy.random.randn(_samples.shape[0], 1) + \
+                1j * numpy.random.randn(_samples.shape[0], 1)
+            f_p = fourier_op_dir.op(Img)
+            I_p = fourier_op_adj.adj_op(f)
+            x_d = numpy.dot(Img.flatten(), numpy.conj(I_p).flatten())
+            x_ad = numpy.dot(f_p.flatten(), numpy.conj(f).flatten())
+            self.assertTrue(numpy.isclose(x_d, x_ad, rtol=1e-3))
+            mismatch = (1. - numpy.mean(
+                numpy.isclose(x_d, x_ad,
+                              rtol=1e-3)))
+            print("      mismatch = ", mismatch)
+        print(" NFFT2 adjoint test passes")
 
     def test_FFT3(self):
         """Test the adjoint operator for the 3D Cartesian Fourier transform
@@ -127,6 +142,7 @@
             I_p = fourier_op_adj.adj_op(f)
             x_d = numpy.dot(Img.flatten(), numpy.conj(I_p).flatten())
             x_ad = numpy.dot(f_p.flatten(), numpy.conj(f).flatten())
+            self.assertTrue(numpy.isclose(x_d, x_ad, rtol=1e-3))
             mismatch = (1. - numpy.mean(
                 numpy.isclose(x_d, x_ad,
                               rtol=1e-3)))
@@ -136,28 +152,29 @@
     def test_NFFT3(self):
         """Test the adjoint operator for the 3D non-Cartesian Fourier transform
         """
-        warnings.warn('No tests will be done on the NFFT operator')
-        # for i in range(self.max_iter):
-        #     _mask = numpy.random.randint(2, size=(self.N, self.N, self.N))
-        #     _samples = convert_mask_to_locations_3D(_mask)
-        #     print("Process NFFT3 test '{0}'...", i)
-        #     fourier_op_dir = NFFT3(samples=_samples,
-        #                            shape=(self.N, self.N, self.N))
-        #     fourier_op_adj = NFFT3(samples=_samples,
-        #                            shape=(self.N, self.N, self.N))
-        #     Img = numpy.random.randn(self.N, self.N, self.N) \
-        #           + 1j * numpy.random.randn(self.N, self.N, self.N)
-        #     f = numpy.random.randn(_samples.shape[0], 1) + \
-        #         1j * numpy.random.randn(_samples.shape[0], 1)
-        #     f_p = fourier_op_dir.op(Img)
-        #     I_p = fourier_op_adj.adj_op(f)
-        #     x_d = numpy.dot(Img.flatten(), numpy.conj(I_p).flatten())
-        #     x_ad = numpy.dot(f_p.flatten(), numpy.conj(f).flatten())
-        #     mismatch = (1. - numpy.mean(
-        #         numpy.isclose(x_d, x_ad,
-        #                       rtol=1e-3)))
-        #     print("      mismatch = ", mismatch)
-        # print(" NFFT3 adjoint test passes")
+        # warnings.warn('No tests will be done on the NFFT operator')
+        for i in range(self.max_iter):
+            _mask = numpy.random.randint(2, size=(self.N, self.N, self.N))
+            _samples = convert_mask_to_locations_3D(_mask)
+            print("Process NFFT3 test '{0}'...", i)
+            fourier_op_dir = NFFT3(samples=_samples,
+                                   shape=(self.N, self.N, self.N))
+            fourier_op_adj = NFFT3(samples=_samples,
+                                   shape=(self.N, self.N, self.N))
+            Img = numpy.random.randn(self.N, self.N, self.N) \
+                  + 1j * numpy.random.randn(self.N, self.N, self.N)
+            f = numpy.random.randn(_samples.shape[0], 1) + \
+                1j * numpy.random.randn(_samples.shape[0], 1)
+            f_p = fourier_op_dir.op(Img)
+            I_p = fourier_op_adj.adj_op(f)
+            x_d = numpy.dot(Img.flatten(), numpy.conj(I_p).flatten())
+            x_ad = numpy.dot(f_p.flatten(), numpy.conj(f).flatten())
+            self.assertTrue(numpy.isclose(x_d, x_ad, rtol=1e-3))
+            mismatch = (1. - numpy.mean(
+                numpy.isclose(x_d, x_ad,
+                              rtol=1e-3)))
+            print("      mismatch = ", mismatch)
+        print(" NFFT3 adjoint test passes")
 
 
 if __name__ == "__main__":
