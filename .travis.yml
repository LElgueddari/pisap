--- conflicted
+++ resolved
@@ -1,7 +1,6 @@
 sudo: required
 dist: trusty
 language: python
-group: deprecated-2017Q4
 
 python:
     - "2.7"
@@ -53,12 +52,8 @@
     - pip install nose-exclude
     - pip install coverage
     - pip install coveralls
-<<<<<<< HEAD
     - pip install pycodestyle
-=======
-    - pip install pep8
     - pip install sklearn
->>>>>>> cb9f4550
     - pip install nibabel
     - pip install progressbar2
     - pip install astropy
