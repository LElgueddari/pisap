/*##########################################################################
pySAP - Copyright (C) CEA, 2017 - 2018
Distributed under the terms of the CeCILL-B license, as published by
the CEA-CNRS-INRIA. Refer to the LICENSE file or to
http://www.cecill.info/licences/Licence_CeCILL-B_V1-en.html
for details.
##########################################################################*/

// Includes
#include <pybind11/pybind11.h>
#include <pybind11/stl.h>
#include <pybind11/numpy.h>
#include "transform.hpp"
#include "transform_3D.hpp"

// Defines a python module which will be named "pysparse"
<<<<<<< HEAD
PYBIND11_MODULE(pysparse, module)
{
  module.doc() = "Python bindings for Sparse2D";
  module.attr("__version__") = "0.1.0";
  py::class_<MRTransform>(module, "MRTransform")
    .def(py::init< int, int, int, int, int, bool, int, int, int, int >(),
        py::arg("type_of_multiresolution_transform"),
        py::arg("type_of_lifting_transform")=(int)(3),
        py::arg("number_of_scales")=(int)(4),
        py::arg("iter")=(int)(3),
        py::arg("type_of_filters")=(int)(1),
        py::arg("use_l2_norm")=(bool)(false),
        py::arg("type_of_non_orthog_filters")=(int)(2),
        py::arg("bord")=(int)(0),
        py::arg("nb_procs")=(int)(0),
        py::arg("verbose")=(int)(0)
      )
    .def("info", &MRTransform::Info)
    .def("transform", &MRTransform::Transform, py::arg("arr"), py::arg("save")=(bool)(0))
    .def("reconstruct", &MRTransform::Reconstruct, py::arg("mr_data"))
    .def_property("opath", &MRTransform::get_opath, &MRTransform::set_opath);
  py::class_<MRTransform3D>(module, "MRTransform3D")
    .def(py::init< int, int, int, int, int, bool, int, int >(),
        py::arg("type_of_multiresolution_transform"),
        py::arg("type_of_lifting_transform")=(int)(3),
        py::arg("number_of_scales")=(int)(4),
        py::arg("iter")=(int)(3),
        py::arg("type_of_filters")=(int)(1),
        py::arg("use_l2_norm")=(bool)(false),
        py::arg("nb_procs")=(int)(0),
        py::arg("verbose")=(int)(0)
      )
    .def("info", &MRTransform3D::Info)
    .def("transform", &MRTransform3D::Transform, py::arg("arr"), py::arg("save")=(bool)(0))
    .def("reconstruct", &MRTransform3D::Reconstruct, py::arg("mr_data"))
    .def_property("opath", &MRTransform3D::get_opath, &MRTransform3D::set_opath);
=======
BOOST_PYTHON_MODULE(pysparse){

    // Initialize the Numpy support
    Py_Initialize();
    bn::initialize();

    // Declares class MRTransform, specifying the constructor, the input/output
    // path as an attribute visible from python, which can be queried and set
    // through the C++ get and set functions, and the transform method.
    {
        // Constructor
        typedef bp::class_< MRTransform > MRTransform_exposer_t;
        MRTransform_exposer_t MRTransform_exposer = MRTransform_exposer_t(
            "MRTransform",
            bp::init< int, bp::optional< int, int, int, int, bool, int, int, int, int > >(
                ( bp::arg("type_of_multiresolution_transform"),
                  bp::arg("type_of_lifting_transform")=(int)(3),
                  bp::arg("number_of_scales")=(int)(4),
                  bp::arg("iter")=(int)(3),
                  bp::arg("type_of_filters")=(int)(1),
                  bp::arg("use_l2_norm")=(bool)(false),
                  bp::arg("type_of_non_orthog_filters")=(int)(2),
                  bp::arg("bord")=(int)(0),
                  bp::arg("nb_procs")=(int)(0),
                  bp::arg("verbose")=(int)(0) )
            )
        );
        bp::scope MRTransform_scope( MRTransform_exposer );
        bp::implicitly_convertible< int, MRTransform >();

        // Information method
        {
            typedef void ( ::MRTransform::*Info_function_type)( ) ;
            MRTransform_exposer.def(
                "info",
                Info_function_type( &::MRTransform::Info )
            );
        }

        // Transform method
        {
            typedef ::bp::list ( ::MRTransform::*Transform_function_type)( ::bn::ndarray, bool ) ;
            MRTransform_exposer.def(
                "transform",
                Transform_function_type( &::MRTransform::Transform ),
                ( bp::arg("arr"), bp::arg("save")=(bool)(0) )
            );
        }

        // Reconstruction method
        {
            typedef ::bn::ndarray ( ::MRTransform::*Reconstruct_function_type)( bp::list ) ;
            MRTransform_exposer.def(
                "reconstruct",
                Reconstruct_function_type( &::MRTransform::Reconstruct ) );
        }

        // Output path accessors
        {
            typedef ::std::string ( ::MRTransform::*get_opath_function_type)(  ) const;
            typedef void ( ::MRTransform::*set_opath_function_type)( ::std::string ) ;
            MRTransform_exposer.add_property(
                "opath",
                get_opath_function_type( &::MRTransform::get_opath ),
                set_opath_function_type( &::MRTransform::set_opath ) );
        }

    }
    // End of scope



    // Declares class MRTransform3D, similar to MRTransform but for 3D
    {
        // Constructor
        typedef bp::class_< MRTransform3D > MRTransform3D_exposer_t;
        MRTransform3D_exposer_t MRTransform3D_exposer = MRTransform3D_exposer_t(
            "MRTransform3D",
            bp::init< int, bp::optional< int, int, int, int, bool, int, int > >(
                ( bp::arg("type_of_multiresolution_transform"),
                  bp::arg("type_of_lifting_transform")=(int)(3),
                  bp::arg("number_of_scales")=(int)(4),
                  bp::arg("iter")=(int)(3),
                  bp::arg("type_of_filters")=(int)(1),
                  bp::arg("use_l2_norm")=(bool)(false),
                  bp::arg("nb_procs")=(int)(0),
                  bp::arg("verbose")=(int)(0) )
            )
        );
        bp::scope MRTransform3D_scope( MRTransform3D_exposer );
        bp::implicitly_convertible< int, MRTransform3D >();

        // Information method
        {
            typedef void ( ::MRTransform3D::*Info_function_type)( ) ;
            MRTransform3D_exposer.def(
                "info",
                Info_function_type( &::MRTransform3D::Info )
            );
        }

        // Transform method
        {
            typedef ::bp::list ( ::MRTransform3D::*Transform_function_type)( ::bn::ndarray, bool ) ;
            MRTransform3D_exposer.def(
                "transform",
                Transform_function_type( &::MRTransform3D::Transform ),
                ( bp::arg("arr"), bp::arg("save")=(bool)(0) )
            );
        }

        // Reconstruction method
        {
            typedef ::bn::ndarray ( ::MRTransform3D::*Reconstruct_function_type)( bp::list ) ;
            MRTransform3D_exposer.def(
                "reconstruct",
                Reconstruct_function_type( &::MRTransform3D::Reconstruct ) );
        }

        // Output path accessors
        {
            typedef ::std::string ( ::MRTransform3D::*get_opath_function_type)(  ) const;
            typedef void ( ::MRTransform3D::*set_opath_function_type)( ::std::string ) ;
            MRTransform3D_exposer.add_property(
                "opath",
                get_opath_function_type( &::MRTransform3D::get_opath ),
                set_opath_function_type( &::MRTransform3D::set_opath ) );
        }

    }


    // Module property
    bp::scope().attr("__version__") = "0.0.2";
    bp::scope().attr("__doc__") = "Python bindings for ISAP";

>>>>>>> 68b83a9a
}<|MERGE_RESOLUTION|>--- conflicted
+++ resolved
@@ -14,7 +14,6 @@
 #include "transform_3D.hpp"
 
 // Defines a python module which will be named "pysparse"
-<<<<<<< HEAD
 PYBIND11_MODULE(pysparse, module)
 {
   module.doc() = "Python bindings for Sparse2D";
@@ -51,142 +50,5 @@
     .def("transform", &MRTransform3D::Transform, py::arg("arr"), py::arg("save")=(bool)(0))
     .def("reconstruct", &MRTransform3D::Reconstruct, py::arg("mr_data"))
     .def_property("opath", &MRTransform3D::get_opath, &MRTransform3D::set_opath);
-=======
-BOOST_PYTHON_MODULE(pysparse){
 
-    // Initialize the Numpy support
-    Py_Initialize();
-    bn::initialize();
-
-    // Declares class MRTransform, specifying the constructor, the input/output
-    // path as an attribute visible from python, which can be queried and set
-    // through the C++ get and set functions, and the transform method.
-    {
-        // Constructor
-        typedef bp::class_< MRTransform > MRTransform_exposer_t;
-        MRTransform_exposer_t MRTransform_exposer = MRTransform_exposer_t(
-            "MRTransform",
-            bp::init< int, bp::optional< int, int, int, int, bool, int, int, int, int > >(
-                ( bp::arg("type_of_multiresolution_transform"),
-                  bp::arg("type_of_lifting_transform")=(int)(3),
-                  bp::arg("number_of_scales")=(int)(4),
-                  bp::arg("iter")=(int)(3),
-                  bp::arg("type_of_filters")=(int)(1),
-                  bp::arg("use_l2_norm")=(bool)(false),
-                  bp::arg("type_of_non_orthog_filters")=(int)(2),
-                  bp::arg("bord")=(int)(0),
-                  bp::arg("nb_procs")=(int)(0),
-                  bp::arg("verbose")=(int)(0) )
-            )
-        );
-        bp::scope MRTransform_scope( MRTransform_exposer );
-        bp::implicitly_convertible< int, MRTransform >();
-
-        // Information method
-        {
-            typedef void ( ::MRTransform::*Info_function_type)( ) ;
-            MRTransform_exposer.def(
-                "info",
-                Info_function_type( &::MRTransform::Info )
-            );
-        }
-
-        // Transform method
-        {
-            typedef ::bp::list ( ::MRTransform::*Transform_function_type)( ::bn::ndarray, bool ) ;
-            MRTransform_exposer.def(
-                "transform",
-                Transform_function_type( &::MRTransform::Transform ),
-                ( bp::arg("arr"), bp::arg("save")=(bool)(0) )
-            );
-        }
-
-        // Reconstruction method
-        {
-            typedef ::bn::ndarray ( ::MRTransform::*Reconstruct_function_type)( bp::list ) ;
-            MRTransform_exposer.def(
-                "reconstruct",
-                Reconstruct_function_type( &::MRTransform::Reconstruct ) );
-        }
-
-        // Output path accessors
-        {
-            typedef ::std::string ( ::MRTransform::*get_opath_function_type)(  ) const;
-            typedef void ( ::MRTransform::*set_opath_function_type)( ::std::string ) ;
-            MRTransform_exposer.add_property(
-                "opath",
-                get_opath_function_type( &::MRTransform::get_opath ),
-                set_opath_function_type( &::MRTransform::set_opath ) );
-        }
-
-    }
-    // End of scope
-
-
-
-    // Declares class MRTransform3D, similar to MRTransform but for 3D
-    {
-        // Constructor
-        typedef bp::class_< MRTransform3D > MRTransform3D_exposer_t;
-        MRTransform3D_exposer_t MRTransform3D_exposer = MRTransform3D_exposer_t(
-            "MRTransform3D",
-            bp::init< int, bp::optional< int, int, int, int, bool, int, int > >(
-                ( bp::arg("type_of_multiresolution_transform"),
-                  bp::arg("type_of_lifting_transform")=(int)(3),
-                  bp::arg("number_of_scales")=(int)(4),
-                  bp::arg("iter")=(int)(3),
-                  bp::arg("type_of_filters")=(int)(1),
-                  bp::arg("use_l2_norm")=(bool)(false),
-                  bp::arg("nb_procs")=(int)(0),
-                  bp::arg("verbose")=(int)(0) )
-            )
-        );
-        bp::scope MRTransform3D_scope( MRTransform3D_exposer );
-        bp::implicitly_convertible< int, MRTransform3D >();
-
-        // Information method
-        {
-            typedef void ( ::MRTransform3D::*Info_function_type)( ) ;
-            MRTransform3D_exposer.def(
-                "info",
-                Info_function_type( &::MRTransform3D::Info )
-            );
-        }
-
-        // Transform method
-        {
-            typedef ::bp::list ( ::MRTransform3D::*Transform_function_type)( ::bn::ndarray, bool ) ;
-            MRTransform3D_exposer.def(
-                "transform",
-                Transform_function_type( &::MRTransform3D::Transform ),
-                ( bp::arg("arr"), bp::arg("save")=(bool)(0) )
-            );
-        }
-
-        // Reconstruction method
-        {
-            typedef ::bn::ndarray ( ::MRTransform3D::*Reconstruct_function_type)( bp::list ) ;
-            MRTransform3D_exposer.def(
-                "reconstruct",
-                Reconstruct_function_type( &::MRTransform3D::Reconstruct ) );
-        }
-
-        // Output path accessors
-        {
-            typedef ::std::string ( ::MRTransform3D::*get_opath_function_type)(  ) const;
-            typedef void ( ::MRTransform3D::*set_opath_function_type)( ::std::string ) ;
-            MRTransform3D_exposer.add_property(
-                "opath",
-                get_opath_function_type( &::MRTransform3D::get_opath ),
-                set_opath_function_type( &::MRTransform3D::set_opath ) );
-        }
-
-    }
-
-
-    // Module property
-    bp::scope().attr("__version__") = "0.0.2";
-    bp::scope().attr("__doc__") = "Python bindings for ISAP";
-
->>>>>>> 68b83a9a
 }